--- conflicted
+++ resolved
@@ -51,15 +51,20 @@
             self._index_pdf(file_path)
         elif file_path.suffix == ".txt":
             self._index_txt(file_path)
-    
-    def _split_list(self, input_list, chunk_size):
-        for i in range(0, len(input_list), chunk_size):
-            yield input_list[i:i + chunk_size]
 
     def _index_pdf(self, file_path: Path) -> None:
         loader = PyPDFLoader(str(file_path), extract_images=False)
         pages = loader.load_and_split()
         preprocessed_pages = []
+        page_count = 0
+
+        def perform_add():
+            nonlocal preprocessed_pages, page_count
+            self.full_doc_retriever.add_documents(preprocessed_pages, ids=None)
+            page_count += len(preprocessed_pages)
+            preprocessed_pages.clear()
+            print(f"Added {page_count} meaningful pages to the index...")
+
         for page in pages:
             content = page.page_content.replace("PFIWiSe21/22 TEIL I I", "").replace(
                 "PSYCHOLOGIE FÜR INGENIEURINNEN  UND INGENIEURE (TEIL I I)", ""
@@ -68,35 +73,27 @@
                 preprocessed_pages.append(
                     Document(page_content=content, metadata=page.metadata)
                 )
-
-        print(
-            f"Adding {len(preprocessed_pages)} meaningful pages to the index...")
-        split_pages = self._split_list(preprocessed_pages, 100)
-        for chunk in split_pages:
-            self.full_doc_retriever.add_documents(chunk, ids=None)
+            if len(preprocessed_pages) >= 100:
+                perform_add()
+        perform_add()
+        print(f"Added all {page_count} relevant pages of {file_path}.")
 
     def _index_txt(self, file_path: Path) -> None:
         def remove_timestamps(line: str):
             end_of_timestamp = line.find("] ")
             if end_of_timestamp != -1:
-                line = line[end_of_timestamp + 1:]
+                line = line[end_of_timestamp + 1 :]
             return line.strip()
 
         with open(file_path, "r", encoding="utf-8") as f:
-<<<<<<< HEAD
             content = " ".join([remove_timestamps(line) for line in f.readlines()])
         content = content.replace(". ", ".\n")
-=======
-            content = " ".join([remove_timestamps(line)
-                               for line in f.readlines()])
->>>>>>> c6d79d10
 
         print("Adding 1 meaningful page to the index...")
         self.full_doc_retriever.add_documents(
             [
                 Document(
-                    page_content=content, metadata={
-                        "source": str(file_path), "page": 0}
+                    page_content=content, metadata={"source": str(file_path), "page": 0}
                 )
             ],
             ids=None,
@@ -192,7 +189,7 @@
     while True:
         try:
             query = input("Query > ").strip()
-            if len(query) == 0:            
+            if len(query) == 0:
                 continue
             if query.lower() == "exit":
                 break
